'use strict'

import * as vscode from 'vscode';
import * as fs from 'fs';
import * as path from 'path';

let indexedItems = {};
const indexes = ["a", "b", "c", "d", "e", "f", "g", "h", "i", "j", "k", "l", "m", "n", "o", "p", "q", "r", "s", "t", "u", "v", "w", "x", "y", "z"];
const userDictFilename = getUserDictFilename();

export function activate(context: vscode.ExtensionContext) {
    loadWordList(context);

    context.subscriptions.push(vscode.commands.registerCommand('completion.openUserDict', () => {
        if (!fs.existsSync(userDictFilename)) {
            fs.closeSync(fs.openSync(userDictFilename, 'w'));
        }

        vscode.workspace.openTextDocument(userDictFilename).then(doc => vscode.window.showTextDocument(doc));
    }));

    vscode.workspace.onDidSaveTextDocument(doc => {
        if (doc.fileName.toLowerCase() === userDictFilename.toLowerCase()) {
            loadWordList(context);
        }
    });

    context.subscriptions.push(vscode.languages.registerCompletionItemProvider('markdown', new DictionaryCompletionItemProvider("markdown")));
    context.subscriptions.push(vscode.languages.registerCompletionItemProvider('latex', new DictionaryCompletionItemProvider("latex")));
    context.subscriptions.push(vscode.languages.registerCompletionItemProvider('html', new DictionaryCompletionItemProvider("html")));
}

function loadWordList(context: vscode.ExtensionContext) {
    let words = fs.readFileSync(context.asAbsolutePath('words')).toString().split(/\r?\n/);
    if (fs.existsSync(userDictFilename)) {
        let userWordListStr = fs.readFileSync(userDictFilename).toString();
        if (userWordListStr.length > 0) {
            words = words.concat(userWordListStr.split(/\r?\n/));
        }
    }

    indexedItems = {};
    indexes.forEach(i => {
        indexedItems[i] = [];
    });

    words.forEach(word => {
        let firstLetter = word.charAt(0).toLowerCase();
        indexedItems[firstLetter].push(new vscode.CompletionItem(word, vscode.CompletionItemKind.Text));
    });
}

// From https://github.com/bartosz-antosik/vscode-spellright/blob/master/src/spellright.js
function getUserDictFilename() {
    let codeFolder = 'Code';
    const dictName = 'wordlist';
    if (vscode.version.indexOf('insider') >= 0)
        codeFolder = 'Code - Insiders';
    if (process.platform == 'win32')
        return path.join(process.env.APPDATA, codeFolder, 'User', dictName);
    else if (process.platform == 'darwin')
        return path.join(process.env.HOME, 'Library', 'Application Support', codeFolder, 'User', dictName);
    else if (process.platform == 'linux')
        return path.join(process.env.HOME, '.config', codeFolder, 'User', dictName);
    else
        return '';
};

/**
 * Provide completion according to the first letter
 */
class DictionaryCompletionItemProvider implements vscode.CompletionItemProvider {
    fileType: string;
    constructor(fileType: string) {
        this.fileType = fileType;
    }

    public provideCompletionItems(document: vscode.TextDocument, position: vscode.Position, token: vscode.CancellationToken):
        vscode.CompletionItem[] | Thenable<vscode.CompletionItem[]> {

        let textBefore = document.lineAt(position.line).text.substring(0, position.character);
        let wordBefore = textBefore.replace(/\W/g, ' ').split(/[\s]+/).pop();
        let firstLetter = wordBefore.charAt(0);

        if (wordBefore.length < vscode.workspace.getConfiguration('dictCompletion').get<number>('leastNumOfChars')) {
            return [];
        }

        switch (this.fileType) {
            case "markdown":
                // [caption](don't complete here)
                if (/\[[^\]]*\]\([^\)]*$/.test(textBefore)) {
                    return [];
                }
                return this.completeByFirstLetter(firstLetter);
            case "latex":
                // `|` means cursor
                // \command|
                if (/\\[^{\[]*$/.test(textBefore)) {
                    return [];
                }
                // \begin[...|] or \begin{...}[...|]
                if (/\\(documentclass|usepackage|begin|end|cite|ref)({[^}]*}|)?\[[^\]]*$/.test(textBefore)) {
                    return [];
                }
                // \begin{...|} or \begin[...]{...|}
                if (/\\(documentclass|usepackage|begin|end|cite|ref)(\[[^\]]*\]|)?{[^}]*$/.test(textBefore)) {
                    return [];
                }
                return this.completeByFirstLetter(firstLetter);
            case "html":
                // <don't complete here>
                if (/<[^>]*$/.test(textBefore)) {
                    return [];
                }
<<<<<<< HEAD
                let docBefore = document.getText(new vscode.Range(new vscode.Position(0, 0), position));
                if (docBefore.includes('<style>') &&
                    (!docBefore.includes('</style>') || docBefore.match(/<style>/g).length > docBefore.match(/<\/style>/g).length)) {
                    return new Promise((resolve, reject) => reject());
                }
                if (docBefore.includes('<script>') &&
                    (!docBefore.includes('</script>') || docBefore.match(/<script>/g).length > docBefore.match(/<\/script>/g).length)) {
                    return new Promise((resolve, reject) => reject());
                }
                return this.completeByTextBefore(textBefore);
=======
                return this.completeByFirstLetter(firstLetter);
>>>>>>> 0b8aeb07
        }
    }

    private completeByFirstLetter(firstLetter: string): Thenable<vscode.CompletionItem[]> {
        if (firstLetter.toLowerCase() == firstLetter) { /* Not capital */
            return new Promise((resolve, reject) => resolve(indexedItems[firstLetter]));
        } else {
            let completions = indexedItems[firstLetter.toLowerCase()]
                .map(w => {
                    let newLabel = w.label.charAt(0).toUpperCase() + w.label.slice(1);
                    return new vscode.CompletionItem(newLabel, vscode.CompletionItemKind.Text)
                });
            return new Promise((resolve, reject) => resolve(completions));
        }
    }
}<|MERGE_RESOLUTION|>--- conflicted
+++ resolved
@@ -113,7 +113,6 @@
                 if (/<[^>]*$/.test(textBefore)) {
                     return [];
                 }
-<<<<<<< HEAD
                 let docBefore = document.getText(new vscode.Range(new vscode.Position(0, 0), position));
                 if (docBefore.includes('<style>') &&
                     (!docBefore.includes('</style>') || docBefore.match(/<style>/g).length > docBefore.match(/<\/style>/g).length)) {
@@ -123,10 +122,7 @@
                     (!docBefore.includes('</script>') || docBefore.match(/<script>/g).length > docBefore.match(/<\/script>/g).length)) {
                     return new Promise((resolve, reject) => reject());
                 }
-                return this.completeByTextBefore(textBefore);
-=======
                 return this.completeByFirstLetter(firstLetter);
->>>>>>> 0b8aeb07
         }
     }
 
